--- conflicted
+++ resolved
@@ -1,191 +1,10 @@
 import React from "react";
 import ReactDOM from "react-dom";
-<<<<<<< HEAD
 
 import DemoCard from "./demoCard";
 import DemoSearch from "./demoSearch";
 import { DemoUpdateStates, DemoService } from "./types";
-=======
-import DemoSearch from "./demoSearch";
-import { DemoUpdateStates, DemoService, DemoStates } from "./types";
 
-const CardStatus = (status: DemoStates) => {
-  if (status === DemoStates.RUNNING) {
-    return <div className="p-status-label--positive">Running</div>;
-  } else if (status === DemoStates.BUILDING) {
-    return <div className="p-status-label--caution">Builing</div>;
-  } else if (status === DemoStates.FAILED) {
-    return <div className="p-status-label--negative">Failed</div>;
-  }
-  return <div className="p-status-label">Unknown</div>;
-};
-
-const DemoButton = (props: {
-  name: string;
-  updateState: DemoUpdateStates;
-  onClick: (name: string, updateState: DemoUpdateStates) => Promise<void>;
-  disabled?: boolean;
-}) => {
-  const [isLoading, setIsLoading] = React.useState(false);
-
-  const handleClick = () => {
-    setIsLoading(true);
-
-    props.onClick(props.name, props.updateState).then(() => {
-      setIsLoading(false);
-    });
-  };
-
-  if (isLoading) {
-    return (
-      <button
-        disabled=""
-        class={`${
-          props.updateState == DemoUpdateStates.DELETE
-            ? "p-button--negative"
-            : "p-button--positive"
-        } is-processing`}
-      >
-        <i className="p-icon--spinner u-animation--spin is-light"></i>
-      </button>
-    );
-  }
-  return (
-    <button
-      className={`${
-        props.updateState == DemoUpdateStates.DELETE
-          ? "p-button--negative"
-          : "p-button--positive"
-      } js-processing-button`}
-      onClick={handleClick}
-      disabled={props.disabled}
-    >
-      <span id="button-label">
-        {props.updateState == DemoUpdateStates.DELETE
-          ? "Stop demo"
-          : "Restart demo"}
-      </span>
-    </button>
-  );
-};
-
-const DemoCard = (props: {
-  demo: DemoService;
-  handleSubmit: (name: string, state: DemoUpdateStates) => Promise<void>;
-}) => {
-  const { demo, handleSubmit } = props;
-
-  return (
-    <div className="p-card">
-      <div
-        style={{
-          display: "flex",
-          flexDirection: "row",
-          alignItems: "center",
-          justifyContent: "space-between",
-        }}
-      >
-        <div
-          style={{
-            display: "flex",
-            alignItems: "center",
-            justifyContent: "center",
-          }}
-        >
-          {CardStatus(demo.status)}
-        </div>
-        <div
-          style={{
-            display: "flex",
-            alignItems: "center",
-            justifyContent: "center",
-          }}
-        >
-          <p className="p-heading--4">{demo.running_time}</p>
-        </div>
-      </div>
-      <div
-        style={{
-          display: "flex",
-          flexDirection: "row",
-          alignItems: "center",
-          justifyContent: "space-between",
-        }}
-      >
-        <div
-          style={{
-            display: "flex",
-            alignItems: "center",
-            justifyContent: "center",
-          }}
-        >
-          <a href={demo.host}>
-            <h3>{demo.name}</h3>
-          </a>
-        </div>
-      </div>
-
-      <div
-        style={{
-          display: "flex",
-          flexDirection: "row",
-          alignItems: "center",
-          justifyContent: "space-between",
-        }}
-      >
-        <div
-          style={{
-            display: "flex",
-            alignItems: "center",
-            justifyContent: "center",
-          }}
-        >
-          <div className="p-chip">
-            <a href={demo.pr_url}>
-              <img
-                height="32"
-                width="32"
-                src="static/images/gh.png"
-                alt={demo.name}
-              />
-            </a>
-          </div>
-          <div className="p-chip">
-            <a href={demo.host}>
-              <img
-                height="32"
-                width="32"
-                src="static/images/jenkins.png"
-                alt={demo.name}
-              />
-            </a>
-          </div>
-        </div>
-        <div
-          style={{
-            display: "flex",
-            alignItems: "center",
-            justifyContent: "center",
-          }}
-        >
-          <DemoButton
-            name={demo.name}
-            updateState={DemoUpdateStates.DELETE}
-            onClick={handleSubmit}
-            disabled={demo.status === DemoStates.FAILED}
-          />
-          <DemoButton
-            name={demo.name}
-            updateState={DemoUpdateStates.RESTART}
-            onClick={handleSubmit}
-            disabled={demo.status === DemoStates.RUNNING}
-          />
-        </div>
-      </div>
-    </div>
-  );
-};
->>>>>>> 81fe04f2
 
 function App() {
   const [demos, setDemos] = React.useState([]);
